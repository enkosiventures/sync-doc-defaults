--- conflicted
+++ resolved
@@ -45,11 +45,6 @@
           setupGitUser: true
           onlyPublishWithChangesets: true
         env:
-<<<<<<< HEAD
-          GITHUB_TOKEN: ${{ secrets.GITHUB_TOKEN }}
-          NODE_AUTH_TOKEN: ${{ secrets.NPM_TOKEN }}
-          NPM_CONFIG_PROVENANCE: 'true'
-=======
           GITHUB_TOKEN: ${{ secrets.BOT_TOKEN }}
           NODE_AUTH_TOKEN: ${{ secrets.NPM_TOKEN }}
->>>>>>> b6f1014b
+          NPM_CONFIG_PROVENANCE: 'true'